use once_cell::sync::Lazy;
use smallvec::smallvec;
use nalgebra::Vector2;
use gammalg::bezier::BezierCurve;

<<<<<<< HEAD
pub static CURVES: Lazy<Vec<BezierCurve<f64>>> = Lazy::new(|| vec![
    BezierCurve(smallvec![
        Vector2::new(0.0, 0.0),
        Vector2::new(10.0, 0.0),
        Vector2::new(0.0, 10.0),
        Vector2::new(10.0, 10.0),
    ]),
    BezierCurve(smallvec![
        Vector2::new(50.0, 0.0),
        Vector2::new(200.0, 33.0),
        Vector2::new(0.0, 66.0),
        Vector2::new(50.0, 100.0),
    ]),
    BezierCurve(smallvec![
        Vector2::new(50.0, 0.0),
        Vector2::new(155.0, 23.1),
        Vector2::new(88.5, 46.2),
        Vector2::new(56.3, 69.643)
    ]),
    BezierCurve(smallvec![
        Vector2::new(56.3, 69.643),
        Vector2::new(42.5, 79.69),
        Vector2::new(35.0, 89.8),
        Vector2::new(50.0, 100.0)
    ]),
]);
=======
/// Points generated randomly
/// ```python
/// from random import random
/// for i in range(10):
///     print(f"Vector::new({(random()-0.5)*i}, {(random()-0.5)*i})")
/// ```
pub static POINTS: [Vector<f64, 2>; 10] = [
    Vector([ 0.0,      0.0    ]),
    Vector([-0.29734,  0.44984]),
    Vector([-0.52560,  0.42885]),
    Vector([ 1.42777, -0.02652]),
    Vector([ 1.98032, -0.67824]),
    Vector([ 0.44863, -0.91328]),
    Vector([-2.51139, -0.79100]),
    Vector([-3.10479, -0.59318]),
    Vector([-1.16022, -2.95591]),
    Vector([-1.07946,  0.78888]),
];

pub static CURVES: Lazy<Curves> = Lazy::new(Curves::new);
#[allow(non_snake_case)]
pub struct Curves {
    pub LINEAR: Vec<BezierCurve<f64>>,
    pub QUADRATIC: Vec<BezierCurve<f64>>,
    pub CUBIC: Vec<BezierCurve<f64>>,
    pub HIGHER: Vec<BezierCurve<f64>>,
}
impl Curves {
    pub fn new() -> Curves {
        Curves {
            LINEAR:    vec![
                BezierCurve([0, 1].into_iter().map(|i| POINTS[i]).collect()),
                BezierCurve([1, 2].into_iter().map(|i| POINTS[i]).collect()),
                BezierCurve([2, 3].into_iter().map(|i| POINTS[i]).collect()),
                BezierCurve([3, 4].into_iter().map(|i| POINTS[i]).collect()),
                BezierCurve([4, 5].into_iter().map(|i| POINTS[i]).collect()),
                BezierCurve([5, 6].into_iter().map(|i| POINTS[i]).collect()),
                BezierCurve([6, 7].into_iter().map(|i| POINTS[i]).collect()),
                BezierCurve([7, 8].into_iter().map(|i| POINTS[i]).collect()),
                BezierCurve([8, 9].into_iter().map(|i| POINTS[i]).collect()),
                BezierCurve([9, 0].into_iter().map(|i| POINTS[i]).collect()),
            ],
            QUADRATIC: vec![
                BezierCurve([0, 1, 2].into_iter().map(|i| POINTS[i]).collect()),
                BezierCurve([2, 3, 4].into_iter().map(|i| POINTS[i]).collect()),
                BezierCurve([4, 6, 8].into_iter().map(|i| POINTS[i]).collect()),
                BezierCurve([1, 3, 5].into_iter().map(|i| POINTS[i]).collect()),
                BezierCurve([5, 7, 9].into_iter().map(|i| POINTS[i]).collect()),
                BezierCurve([0, 2, 1].into_iter().map(|i| POINTS[i]).collect()),
                BezierCurve([2, 4, 3].into_iter().map(|i| POINTS[i]).collect()),
                BezierCurve([4, 8, 6].into_iter().map(|i| POINTS[i]).collect()),
                BezierCurve([1, 5, 3].into_iter().map(|i| POINTS[i]).collect()),
                BezierCurve([5, 9, 7].into_iter().map(|i| POINTS[i]).collect()),
            ],
            CUBIC:     vec![
                BezierCurve([0, 1, 2, 3].into_iter().map(|i| POINTS[i]).collect()),
                BezierCurve([2, 3, 4, 5].into_iter().map(|i| POINTS[i]).collect()),
                BezierCurve([4, 5, 6, 7].into_iter().map(|i| POINTS[i]).collect()),
                BezierCurve([6, 7, 8, 9].into_iter().map(|i| POINTS[i]).collect()),
                BezierCurve([8, 9, 0, 1].into_iter().map(|i| POINTS[i]).collect()),
                BezierCurve([0, 4, 2, 6].into_iter().map(|i| POINTS[i]).collect()),
                BezierCurve([1, 5, 3, 7].into_iter().map(|i| POINTS[i]).collect()),
                BezierCurve([2, 6, 4, 8].into_iter().map(|i| POINTS[i]).collect()),
                BezierCurve([3, 7, 5, 9].into_iter().map(|i| POINTS[i]).collect()),
                BezierCurve([4, 8, 6, 0].into_iter().map(|i| POINTS[i]).collect()),
            ],
            HIGHER:    vec![
                BezierCurve([0, 1, 2, 3, 4].into_iter().map(|i| POINTS[i]).collect()),
                BezierCurve([2, 3, 4, 5, 6].into_iter().map(|i| POINTS[i]).collect()),
                BezierCurve([4, 5, 6, 7, 8].into_iter().map(|i| POINTS[i]).collect()),
                BezierCurve([6, 7, 8, 9, 0].into_iter().map(|i| POINTS[i]).collect()),
                BezierCurve([8, 9, 0, 1, 2].into_iter().map(|i| POINTS[i]).collect()),
                BezierCurve([0, 4, 2, 6, 8].into_iter().map(|i| POINTS[i]).collect()),
                BezierCurve([1, 5, 3, 7, 9].into_iter().map(|i| POINTS[i]).collect()),
                BezierCurve([2, 6, 4, 8, 0].into_iter().map(|i| POINTS[i]).collect()),
                BezierCurve([3, 7, 5, 9, 1].into_iter().map(|i| POINTS[i]).collect()),
                BezierCurve([4, 8, 6, 0, 2].into_iter().map(|i| POINTS[i]).collect()),
            ],
        }
    }

    pub fn iter(&self) -> impl Iterator<Item=&BezierCurve<f64>> {
        self.LINEAR.iter()
            .chain(self.QUADRATIC.iter())
            .chain(self.CUBIC.iter())
            .chain(self.HIGHER.iter())
    }
}
>>>>>>> 33ae317f
<|MERGE_RESOLUTION|>--- conflicted
+++ resolved
@@ -3,51 +3,23 @@
 use nalgebra::Vector2;
 use gammalg::bezier::BezierCurve;
 
-<<<<<<< HEAD
-pub static CURVES: Lazy<Vec<BezierCurve<f64>>> = Lazy::new(|| vec![
-    BezierCurve(smallvec![
-        Vector2::new(0.0, 0.0),
-        Vector2::new(10.0, 0.0),
-        Vector2::new(0.0, 10.0),
-        Vector2::new(10.0, 10.0),
-    ]),
-    BezierCurve(smallvec![
-        Vector2::new(50.0, 0.0),
-        Vector2::new(200.0, 33.0),
-        Vector2::new(0.0, 66.0),
-        Vector2::new(50.0, 100.0),
-    ]),
-    BezierCurve(smallvec![
-        Vector2::new(50.0, 0.0),
-        Vector2::new(155.0, 23.1),
-        Vector2::new(88.5, 46.2),
-        Vector2::new(56.3, 69.643)
-    ]),
-    BezierCurve(smallvec![
-        Vector2::new(56.3, 69.643),
-        Vector2::new(42.5, 79.69),
-        Vector2::new(35.0, 89.8),
-        Vector2::new(50.0, 100.0)
-    ]),
-]);
-=======
 /// Points generated randomly
 /// ```python
 /// from random import random
 /// for i in range(10):
-///     print(f"Vector::new({(random()-0.5)*i}, {(random()-0.5)*i})")
+///     print(f"Vector2::new({(random()-0.5)*i}, {(random()-0.5)*i})")
 /// ```
-pub static POINTS: [Vector<f64, 2>; 10] = [
-    Vector([ 0.0,      0.0    ]),
-    Vector([-0.29734,  0.44984]),
-    Vector([-0.52560,  0.42885]),
-    Vector([ 1.42777, -0.02652]),
-    Vector([ 1.98032, -0.67824]),
-    Vector([ 0.44863, -0.91328]),
-    Vector([-2.51139, -0.79100]),
-    Vector([-3.10479, -0.59318]),
-    Vector([-1.16022, -2.95591]),
-    Vector([-1.07946,  0.78888]),
+pub static POINTS: [Vector2<f64>; 10] = [
+    Vector2::new( 0.0,      0.0    ),
+    Vector2::new(-0.29734,  0.44984),
+    Vector2::new(-0.52560,  0.42885),
+    Vector2::new( 1.42777, -0.02652),
+    Vector2::new( 1.98032, -0.67824),
+    Vector2::new( 0.44863, -0.91328),
+    Vector2::new(-2.51139, -0.79100),
+    Vector2::new(-3.10479, -0.59318),
+    Vector2::new(-1.16022, -2.95591),
+    Vector2::new(-1.07946,  0.78888),
 ];
 
 pub static CURVES: Lazy<Curves> = Lazy::new(Curves::new);
@@ -118,5 +90,4 @@
             .chain(self.CUBIC.iter())
             .chain(self.HIGHER.iter())
     }
-}
->>>>>>> 33ae317f
+}